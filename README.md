# [Noise Explorer](https://noiseexplorer.com)
## Version 0.3, based on Noise Protocol Revision 34.

### Overview
The Noise Explorer command-line tool can parse Noise Handshake Patterns according to the original specification. It can generate cryptographic models for formal verification, including security queries, top-level processes and malicious principals, for testing against an active or passive attacker.

Noise Explorer can also render results from the ProVerif output into an elegant and easy to read HTML format: the pattern results that can be explored on [Noise Explorer](https://noiseexplorer.com) were generated using the Noise Explorer command-line tool.

```
$> node noiseExplorer --help
<<<<<<< HEAD
	Noise Explorer version 0.3 (specification revision 34)
=======
Noise Explorer version 0.3 (specification revision 34)
>>>>>>> 6ccb9b08
	Noise Explorer can either generate models or render results, and the parameters
	for either must be invoked exclusively.
	
	Model generation:
	--generate=(proverif|json): Specify output format.
	--pattern=[file]: Specify input pattern file (required).
	--attacker=(active|passive): Specify attacker type (default: active).
	
	Results rendering:
	--render=(handshake|message): Render results from ProVerif output files into HTML.
	--pattern=[file]: Specify input pattern file (required).
	--activeModel=[file]: Specify ProVerif active attacker model (required for --render=message).
	--activeResults=[file]: Specify active results file for --render (required).
	--passiveResults=[file]: Specify passive results file for --render (required).

	Help:
	--help: View this help text.
```

### Requirements
1. [Node](https://nodejs.org).
2. [ProVerif](http://prosecco.gforge.inria.fr/personal/bblanche/proverif/).

### Preparation
1. Install `proverif` in your `$PATH`.
1. `cd src`
2. `make dependencies`
3. `make parser`

### Usage
`node noiseExplorer --help`

### Model Generation
To quickly translate all Noise handshake patterns in the `patterns` directory to ProVerif models, simply run `make models` after completing the steps outlined in the Preparation section of this document. The models will be available in the `models` directory.

### Author and License
Authored by Nadim Kobeissi and released under the GNU General Public License, version 3.<|MERGE_RESOLUTION|>--- conflicted
+++ resolved
@@ -8,11 +8,7 @@
 
 ```
 $> node noiseExplorer --help
-<<<<<<< HEAD
 	Noise Explorer version 0.3 (specification revision 34)
-=======
-Noise Explorer version 0.3 (specification revision 34)
->>>>>>> 6ccb9b08
 	Noise Explorer can either generate models or render results, and the parameters
 	for either must be invoked exclusively.
 	
